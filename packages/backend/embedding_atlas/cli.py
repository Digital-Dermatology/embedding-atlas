# Copyright (c) 2025 Apple Inc. Licensed under MIT License.

"""Command line interface."""

import logging
import pathlib
import socket
from pathlib import Path

import click
import inquirer
import numpy as np
import pandas as pd
import uvicorn

from .data_source import DataSource
from .image_assets import (
    IMAGE_RELATIVE_PATH,
    IMAGE_TOKEN_PREFIX,
    extract_image_assets,
)
from .options import make_embedding_atlas_props
from .server import make_server
from .utils import Hasher, load_huggingface_data, load_pandas_data
from .upload_pipeline import create_upload_pipeline
from .version import __version__

logger = logging.getLogger(__name__)


def find_column_name(existing_names, candidate):
    if candidate not in existing_names:
        return candidate
    else:
        index = 1
        while True:
            s = f"{candidate}_{index}"
            if s not in existing_names:
                return s
            index += 1


def determine_and_load_data(filename: str, splits: list[str] | None = None):
    suffix = Path(filename).suffix.lower()
    hf_prefix = "hf://datasets/"

    # Override Hugging Face data if given full url
    if filename.startswith(hf_prefix):
        filename = filename.split(hf_prefix)[-1]

    # Hugging Face data
    if (len(filename.split("/")) <= 2) and (suffix == ""):
        df = load_huggingface_data(filename, splits)
    else:
        df = load_pandas_data(filename)

    return df


SOURCE_DIR_COLUMN_NAME = "__embedding_atlas_source_dir__"


def load_datasets(
    inputs: list[str], splits: list[str] | None = None, sample: int | None = None
) -> pd.DataFrame:
    existing_column_names = set()
    dataframes = []
    for fn in inputs:
        print("Loading data from " + fn)
        df = determine_and_load_data(fn, splits=splits)
        source_path_str: str | None = None
        if "://" not in fn:
            source_path = pathlib.Path(fn)
            try:
                if source_path.is_file():
                    source_path_str = str(source_path.resolve().parent)
                elif source_path.exists():
                    source_path_str = str(source_path.resolve())
            except OSError:
                source_path_str = None
        df[SOURCE_DIR_COLUMN_NAME] = source_path_str
        dataframes.append(df)
        for c in df.columns:
            existing_column_names.add(c)

    file_name_column = find_column_name(existing_column_names, "FILE_NAME")
    for df, fn in zip(dataframes, inputs):
        df[file_name_column] = fn

    df = pd.concat(dataframes)

    if sample:
        df = df.sample(n=sample, axis=0, random_state=np.random.RandomState(42))

    return df


def prompt_for_column(df: pd.DataFrame, message: str) -> str | None:
    question = [
        inquirer.List(
            "arg",
            message=message,
            choices=sorted(["(none)"] + [str(c) for c in df.columns]),
        ),
    ]
    r = inquirer.prompt(question)
    if r is None:
        return None
    text = r["arg"]  # type: ignore
    if text == "(none)":
        text = None
    return text


def find_available_port(start_port: int, max_attempts: int = 10, host="localhost"):
    """Find the next available port starting from start_port."""
    for port in range(start_port, start_port + max_attempts):
        with socket.socket(socket.AF_INET, socket.SOCK_STREAM) as s:
            if s.connect_ex((host, port)) != 0:
                return port
    raise RuntimeError("No available ports found in the given range")


@click.command()
@click.argument("inputs", nargs=-1, required=True)
@click.option("--text", default=None, help="Column containing text data.")
@click.option("--image", default=None, help="Column containing image data.")
@click.option(
    "--vector", default=None, help="Column containing pre-computed vector embeddings."
)
@click.option(
    "--split",
    default=[],
    multiple=True,
    help="Dataset split name(s) to load from Hugging Face datasets. Can be specified multiple times for multiple splits.",
)
@click.option(
    "--enable-projection/--disable-projection",
    "enable_projection",
    default=True,
    help="Compute embedding projections from text/image/vector data. If disabled without pre-computed projections, the embedding view will be unavailable.",
)
@click.option(
    "--model",
    default=None,
    help="Model name for generating embeddings (e.g., 'all-MiniLM-L6-v2').",
)
@click.option(
    "--trust-remote-code",
    is_flag=True,
    default=False,
    help="Allow execution of remote code when loading models from Hugging Face Hub.",
)
@click.option(
    "--batch-size",
    type=int,
    default=None,
    help="Batch size for processing embeddings (default: 32 for text, 16 for images). Larger values use more memory but may be faster.",
)
@click.option(
    "--x",
    "x_column",
    help="Column containing pre-computed X coordinates for the embedding view.",
)
@click.option(
    "--y",
    "y_column",
    help="Column containing pre-computed Y coordinates for the embedding view.",
)
@click.option(
    "--neighbors",
    "neighbors_column",
    help='Column containing pre-computed nearest neighbors in format: {"ids": [n1, n2, ...], "distances": [d1, d2, ...]}. IDs should be zero-based row indices.',
)
@click.option(
    "--sample",
    default=None,
    type=int,
    help="Number of random samples to draw from the dataset. Useful for large datasets.",
)
@click.option(
    "--umap-n-neighbors",
    type=int,
    help="Number of neighbors to consider for UMAP dimensionality reduction (default: 15).",
)
@click.option(
    "--umap-min-dist",
    type=float,
    help="The min_dist parameter for UMAP.",
)
@click.option(
    "--umap-metric",
    default="cosine",
    help="Distance metric for UMAP computation (default: 'cosine').",
)
@click.option(
    "--umap-random-state", type=int, help="Random seed for reproducible UMAP results."
)
@click.option(
    "--duckdb",
    type=str,
    default="server",
    help="DuckDB connection mode: 'wasm' (run in browser), 'server' (run on this server), or URI (e.g., 'ws://localhost:3000').",
)
@click.option(
    "--host",
    default="localhost",
    help="Host address for the web server (default: localhost).",
)
@click.option(
    "--port", default=5055, help="Port number for the web server (default: 5055)."
)
@click.option(
    "--auto-port/--no-auto-port",
    "enable_auto_port",
    default=True,
    help="Automatically find an available port if the specified port is in use.",
)
@click.option(
    "--static", type=str, help="Custom path to frontend static files directory."
)
@click.option(
    "--export-application",
    type=str,
    help="Export the visualization as a standalone web application to the specified ZIP file and exit.",
)
@click.option(
    "--point-size",
    type=float,
    default=None,
    help="Size of points in the embedding view (default: automatically calculated based on density).",
)
@click.option(
    "--stop-words",
    type=str,
    default=None,
    help="Path to a file containing stop words to exclude from the text embedding. The file should be a data frame with column 'word'",
)
@click.option(
    "--labels",
    type=str,
    default=None,
    help="Path to a file containing labels for the embedding view. The file should be a data frame with columns 'x', 'y', 'text', and optionally 'level' and 'priority'",
)
@click.option(
    "--upload-config",
    type=str,
    default=None,
    help="Path to SkinMap embedding_pipeline_config.json for enabling upload-based nearest-neighbor search.",
)
@click.option(
    "--upload-device",
    type=str,
    default="cpu",
    help="Device identifier to use for upload embedding inference (e.g., 'cpu' or 'cuda').",
)
@click.version_option(version=__version__, package_name="embedding_atlas")
def main(
    inputs,
    text: str | None,
    image: str | None,
    vector: str | None,
    split: list[str] | None,
    enable_projection: bool,
    model: str | None,
    trust_remote_code: bool,
    batch_size: int | None,
    x_column: str | None,
    y_column: str | None,
    neighbors_column: str | None,
    sample: int | None,
    umap_n_neighbors: int | None,
    umap_min_dist: int | None,
    umap_metric: str | None,
    umap_random_state: int | None,
    static: str | None,
    duckdb: str,
    host: str,
    port: int,
    enable_auto_port: bool,
    export_application: str | None,
    point_size: float | None,
    stop_words: str | None,
    labels: str | None,
    upload_config: str | None,
    upload_device: str,
):
    logging.basicConfig(
        level=logging.INFO,
        format="%(levelname)s: (%(name)s) %(message)s",
    )

    logger.info("Embedding Atlas %s starting.", __version__)
    df = load_datasets(inputs, splits=split, sample=sample)

    logger.info("Loaded %d rows with %d columns.", df.shape[0], df.shape[1])

    if enable_projection and (x_column is None or y_column is None):
        # No x, y column selected, first see if text/image/vectors column is specified, if not, ask for it
        if text is None and image is None and vector is None:
            text = prompt_for_column(
                df, "Select a column you want to run the embedding on"
            )
        umap_args = {}
        if umap_min_dist is not None:
            umap_args["min_dist"] = umap_min_dist
        if umap_n_neighbors is not None:
            umap_args["n_neighbors"] = umap_n_neighbors
        if umap_random_state is not None:
            umap_args["random_state"] = umap_random_state
        if umap_metric is not None:
            umap_args["metric"] = umap_metric
        # Run embedding and projection
        if text is not None or image is not None or vector is not None:
            from .projection import (
                compute_image_projection,
                compute_text_projection,
                compute_vector_projection,
            )

            x_column = find_column_name(df.columns, "projection_x")
            y_column = find_column_name(df.columns, "projection_y")
            if neighbors_column is None:
                neighbors_column = find_column_name(df.columns, "__neighbors")
                new_neighbors_column = neighbors_column
            else:
                # If neighbors_column is already specified, don't overwrite it.
                new_neighbors_column = None
            if vector is not None:
                compute_vector_projection(
                    df,
                    vector,
                    x=x_column,
                    y=y_column,
                    neighbors=new_neighbors_column,
                    umap_args=umap_args,
                )
                logger.info(
                    "Computed vector projection using column '%s' into (%s, %s).",
                    vector,
                    x_column,
                    y_column,
                )
            elif text is not None:
                compute_text_projection(
                    df,
                    text,
                    x=x_column,
                    y=y_column,
                    neighbors=new_neighbors_column,
                    model=model,
                    trust_remote_code=trust_remote_code,
                    batch_size=batch_size,
                    umap_args=umap_args,
                )
                logger.info(
                    "Computed text projection using column '%s' into (%s, %s).",
                    text,
                    x_column,
                    y_column,
                )
            elif image is not None:
                compute_image_projection(
                    df,
                    image,
                    x=x_column,
                    y=y_column,
                    neighbors=new_neighbors_column,
                    model=model,
                    trust_remote_code=trust_remote_code,
                    batch_size=batch_size,
                    umap_args=umap_args,
                )
                logger.info(
                    "Computed image projection using column '%s' into (%s, %s).",
                    image,
                    x_column,
                    y_column,
                )
            else:
                raise RuntimeError("unreachable")

    id_column = find_column_name(df.columns, "_row_index")
    df[id_column] = range(df.shape[0])
    logger.info("Assigned row id column '%s'.", id_column)

    source_dirs = df[SOURCE_DIR_COLUMN_NAME] if SOURCE_DIR_COLUMN_NAME in df.columns else None
    image_assets, image_columns = extract_image_assets(
        df, id_column, source_dirs=source_dirs
    )
    logger.info(
        "Detected %d image asset columns.", len(image_columns)
    )
    if SOURCE_DIR_COLUMN_NAME in df.columns:
        df = df.drop(columns=[SOURCE_DIR_COLUMN_NAME])

    stop_words_resolved = None
    if stop_words is not None:
        stop_words_df = load_pandas_data(stop_words)
        stop_words_resolved = stop_words_df["word"].to_list()

    labels_resolved = None
    if labels is not None:
        labels_df = load_pandas_data(labels)
        labels_resolved = labels_df.to_dict("records")

    props = make_embedding_atlas_props(
        row_id=id_column,
        x=x_column,
        y=y_column,
        neighbors=neighbors_column,
        text=text,
        point_size=point_size,
        stop_words=stop_words_resolved,
        labels=labels_resolved,
    )

    metadata = {
        "props": props,
    }
    if image_assets:
        props.setdefault("assets", {})
        props["assets"]["images"] = {
            "tokenPrefix": IMAGE_TOKEN_PREFIX,
            "relativePath": IMAGE_RELATIVE_PATH,
            "columns": sorted(image_columns),
        }

    hasher = Hasher()
    hasher.update(__version__)
    hasher.update(inputs)
    hasher.update(metadata)
    identifier = hasher.hexdigest()

    dataset = DataSource(
        identifier,
        df,
        metadata,
        image_assets=image_assets,
        image_relative_path=IMAGE_RELATIVE_PATH,
    )

    upload_pipeline = None
    if upload_config is not None:
<<<<<<< HEAD
        logger.info("Initializing upload pipeline from %s.", upload_config)
=======
>>>>>>> 0bc41632
        upload_pipeline = create_upload_pipeline(
            upload_config,
            device=upload_device,
        )
        if upload_pipeline is not None:
            metadata["uploadSearch"] = {
                "enabled": True,
                "endpoint": "upload-neighbors",
            }
<<<<<<< HEAD
            logger.info("Upload pipeline enabled.")
        else:
            logger.warning("Upload pipeline could not be initialized; image upload disabled.")
=======
>>>>>>> 0bc41632

    if static is None:
        static = str((pathlib.Path(__file__).parent / "static").resolve())
        logger.info("Using bundled static assets at %s.", static)
    else:
        logger.info("Using custom static assets at %s.", static)

    if export_application is not None:
        with open(export_application, "wb") as f:
            f.write(dataset.make_archive(static))
        exit(0)

    app = make_server(
        dataset,
        static_path=static,
        duckdb_uri=duckdb,
        upload_pipeline=upload_pipeline,
    )

    if enable_auto_port:
        new_port = find_available_port(port, max_attempts=10, host=host)
        if new_port != port:
            logging.info(f"Port {port} is not available, using {new_port}")
    else:
        new_port = port
    logger.info("Starting server on %s:%d (duckdb=%s).", host, new_port, duckdb)
    uvicorn.run(app, port=new_port, host=host, access_log=False)


if __name__ == "__main__":
    main()<|MERGE_RESOLUTION|>--- conflicted
+++ resolved
@@ -442,10 +442,8 @@
 
     upload_pipeline = None
     if upload_config is not None:
-<<<<<<< HEAD
+
         logger.info("Initializing upload pipeline from %s.", upload_config)
-=======
->>>>>>> 0bc41632
         upload_pipeline = create_upload_pipeline(
             upload_config,
             device=upload_device,
@@ -455,12 +453,9 @@
                 "enabled": True,
                 "endpoint": "upload-neighbors",
             }
-<<<<<<< HEAD
             logger.info("Upload pipeline enabled.")
         else:
             logger.warning("Upload pipeline could not be initialized; image upload disabled.")
-=======
->>>>>>> 0bc41632
 
     if static is None:
         static = str((pathlib.Path(__file__).parent / "static").resolve())
